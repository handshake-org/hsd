{
  "name": "hsd",
<<<<<<< HEAD
  "version": "0.0.0",
  "private": false,
=======
  "version": "2.2.0",
>>>>>>> 97737f15
  "description": "Cryptocurrency bike-shed",
  "license": "MIT",
  "repository": "git://github.com/namebasehq/hsd.git",
  "homepage": "https://github.com/handshake-org/hsd",
  "bugs": {
    "url": "https://github.com/handshake-org/hsd/issues"
  },
  "author": "Christopher Jeffrey <chjjeffrey@gmail.com>",
  "keywords": [
    "blockchain",
    "cryptocurrency",
    "handshake",
    "hns",
    "wallet"
  ],
  "engines": {
    "node": ">=8.0.0"
  },
  "dependencies": {
    "bcfg": "~0.1.6",
    "bcrypto": "~5.3.0",
    "bdb": "~1.3.0",
    "bdns": "~0.1.5",
    "bevent": "~0.1.5",
    "bfile": "~0.2.2",
    "bfilter": "~1.0.5",
    "bheep": "~0.1.5",
    "binet": "~0.3.6",
    "blgr": "~0.1.8",
    "blru": "~0.1.6",
    "blst": "~0.1.5",
    "bmutex": "~0.1.6",
    "bns": "~0.13.0",
    "bsert": "~0.0.10",
    "bsock": "~0.1.9",
    "bsocks": "~0.2.5",
    "btcp": "~0.1.5",
    "buffer-map": "~0.0.7",
    "bufio": "~1.0.7",
    "bupnp": "~0.2.6",
    "bval": "~0.1.6",
    "bweb": "~0.1.10",
    "goosig": "~0.9.0",
    "hs-client": "~0.0.9",
    "n64": "~0.2.10",
    "mrmr": "~0.1.8",
    "namebase-hs-client": "=0.0.5",
    "urkel": "~0.6.3"
  },
  "devDependencies": {
<<<<<<< HEAD
    "babel-eslint": "^10.1.0",
    "bmocha": "^2.1.4",
    "eslint": "^7.7.0"
=======
    "bmocha": "^2.1.5"
>>>>>>> 97737f15
  },
  "main": "./lib/hsd.js",
  "bin": {
    "hsd": "./bin/hsd",
    "hsd-node": "./bin/node",
    "hsd-spvnode": "./bin/spvnode",
    "hs-seeder": "./bin/hs-seeder",
    "hs-wallet": "./bin/hsw",
    "hsd-cli": "./bin/hsd-cli",
    "hsw-cli": "./bin/hsw-cli"
  },
  "scripts": {
    "lint": "eslint $(cat .eslintfiles)",
    "lint-file": "eslint",
    "test": "bmocha --reporter spec test/*.js",
    "test-browser": "NODE_BACKEND=js bmocha --reporter spec test/*.js",
    "test-file": "bmocha --reporter spec",
    "test-file-browser": "NODE_BACKEND=js bmocha --reporter spec",
    "test-ci": "nyc --reporter lcov bmocha -- --reporter spec test/*.js"
  },
  "browser": {
    "./lib/covenants/reserved": "./lib/covenants/reserved-browser.js",
    "./lib/dns/icann": "./lib/dns/icann-browser.js",
    "./lib/hd/nfkd": "./lib/hd/nfkd-compat.js",
    "./lib/hd/wordlist": "./lib/hd/wordlist-browser.js",
    "./lib/workers/child": "./lib/workers/child-browser.js",
    "./lib/workers/parent": "./lib/workers/parent-browser.js",
    "./lib/hsd": "./lib/hsd-browser.js"
  }
}<|MERGE_RESOLUTION|>--- conflicted
+++ resolved
@@ -1,11 +1,7 @@
 {
   "name": "hsd",
-<<<<<<< HEAD
   "version": "0.0.0",
   "private": false,
-=======
-  "version": "2.2.0",
->>>>>>> 97737f15
   "description": "Cryptocurrency bike-shed",
   "license": "MIT",
   "repository": "git://github.com/namebasehq/hsd.git",
@@ -56,13 +52,9 @@
     "urkel": "~0.6.3"
   },
   "devDependencies": {
-<<<<<<< HEAD
     "babel-eslint": "^10.1.0",
-    "bmocha": "^2.1.4",
+    "bmocha": "^2.1.5",
     "eslint": "^7.7.0"
-=======
-    "bmocha": "^2.1.5"
->>>>>>> 97737f15
   },
   "main": "./lib/hsd.js",
   "bin": {
