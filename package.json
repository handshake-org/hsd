--- conflicted
+++ resolved
@@ -1,11 +1,7 @@
 {
   "name": "hsd",
-<<<<<<< HEAD
   "version": "0.0.0",
   "private": false,
-=======
-  "version": "2.3.0",
->>>>>>> d304ff4c
   "description": "Cryptocurrency bike-shed",
   "license": "MIT",
   "repository": "git://github.com/namebasehq/hsd.git",
@@ -51,13 +47,9 @@
     "goosig": "~0.10.0",
     "hs-client": "~0.0.9",
     "n64": "~0.2.10",
-<<<<<<< HEAD
     "mrmr": "~0.1.8",
     "namebase-hs-client": "github:namebasehq/hs-client#799eb9b",
-    "urkel": "~0.6.3"
-=======
     "urkel": "~0.7.0"
->>>>>>> d304ff4c
   },
   "devDependencies": {
     "babel-eslint": "^10.1.0",
