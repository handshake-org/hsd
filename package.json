--- conflicted
+++ resolved
@@ -46,19 +46,12 @@
     "bufio": "~1.0.6",
     "bupnp": "~0.2.6",
     "bval": "~0.1.6",
-<<<<<<< HEAD
-    "bweb": "~0.1.8",
-    "goosig": "~0.1.0",
-    "mrmr": "~0.1.8",
-    "n64": "~0.2.9",
-    "namebase-hs-client": "=0.0.5",
-=======
     "bweb": "~0.1.10",
     "goosig": "~0.5.0",
     "hs-client": "~0.0.6",
     "mrmr": "~0.1.8",
     "n64": "~0.2.10",
->>>>>>> 9acf5e43
+    "namebase-hs-client": "=0.0.5",
     "urkel": "~0.6.3"
   },
   "devDependencies": {
