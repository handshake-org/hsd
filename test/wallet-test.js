--- conflicted
+++ resolved
@@ -2925,7 +2925,6 @@
     });
   });
 
-<<<<<<< HEAD
   describe('Idempotency caching', () => {
     it('should have a generic mechanism for hitting a cache', async () => {
       const testCache = new LRU(10);
@@ -2944,7 +2943,9 @@
 
       await Wallet.doWithCache(testCache, null, action);
       assert.equal(2, counter);
-=======
+    });
+  });
+
   describe('Create auction-related TX in advance', function () {
     const network = Network.get('regtest');
     const workers = new WorkerPool({ enabled });
@@ -3282,7 +3283,6 @@
       assert.strictEqual(bal.unconfirmed, fund - uTXCount * fee);
       assert.strictEqual(bal.ulocked, secondHighest);
       assert.strictEqual(bal.clocked, secondHighest);
->>>>>>> 208d1019
     });
   });
 });