# HSD Release Notes & Changelog

## unreleased

<<<<<<< HEAD
### Node API changes

- A new RPC call `validateresource` was added to validate Handshake `Resource`
JSON and will return an error message on an invalid `Resource`. The input JSON
object is the format expected by `rpc sendupdate`.

- A new RPC call `getdnssecproof` was added to build and return the DNSSEC
proof used for reserved name claims. This can be used to test if a reserved
name is ready for a CLAIM.

- RPC calls that return tx outputs in JSON now include output addresses as a string
in addition to the version/hash pair.

- RPC methods `getblock` and `getblockheader` now return `confirmations: -1` if
the block is not in the main chain.

- A new HTTP endpoint `/header/:block` was added to retrieve a block header
by its hash or height.
=======
### Node API Changes

- Adds a new node rpc `resetrootcache` that clears the root name server cache.
>>>>>>> c649d9ed

### Wallet API changes

- Adds new wallet rpc `importname` that enables user to "watch" a name and track
its auction progress without bidding on it directly.

### Wallet changes

- A bug was fixed that prevented reserved names that had been CLAIMed from
REGISTERing. If unpatched software was used to CLAIM a name already, that wallet
database is irreversibly corrupted and must be replaced.
See https://github.com/handshake-org/hsd/issues/454

## v2.0.0

### Wallet API changes

Creating a watch-only wallet now requires an `account-key` (or `accountKey`)
argument. This is to prevent hsd from generating keys and addresses the user
can not spend from.

## v0.0.0

### Notable Changes

- Initial tagged release.<|MERGE_RESOLUTION|>--- conflicted
+++ resolved
@@ -2,8 +2,9 @@
 
 ## unreleased
 
-<<<<<<< HEAD
 ### Node API changes
+
+- Adds a new node rpc `resetrootcache` that clears the root name server cache.
 
 - A new RPC call `validateresource` was added to validate Handshake `Resource`
 JSON and will return an error message on an invalid `Resource`. The input JSON
@@ -21,11 +22,6 @@
 
 - A new HTTP endpoint `/header/:block` was added to retrieve a block header
 by its hash or height.
-=======
-### Node API Changes
-
-- Adds a new node rpc `resetrootcache` that clears the root name server cache.
->>>>>>> c649d9ed
 
 ### Wallet API changes
 
