--- conflicted
+++ resolved
@@ -212,13 +212,10 @@
       await this.wdb.rescan(height);
     });
 
-<<<<<<< HEAD
     // Deep Rescan
-    this.post('/deeprescan', async (req, res) => {
-=======
+    // this.post('/deeprescan', async (req, res) => {
     // Deep Clean
     this.post('/deepclean', async (req, res) => {
->>>>>>> d304ff4c
       if (!req.admin) {
         res.json(403);
         return;
@@ -229,20 +226,14 @@
 
       enforce(
         disclaimer,
-<<<<<<< HEAD
-        'Deep rescan requires I_HAVE_BACKED_UP_MY_WALLET=true'
-=======
+        // 'Deep rescan requires I_HAVE_BACKED_UP_MY_WALLET=true'
         'Deep Clean requires I_HAVE_BACKED_UP_MY_WALLET=true'
->>>>>>> d304ff4c
       );
 
       res.json(200, { success: true });
 
-<<<<<<< HEAD
-      await this.wdb.deepRescan();
-=======
+      // await this.wdb.deepRescan();
       await this.wdb.deepClean();
->>>>>>> d304ff4c
     });
 
     // Resend
