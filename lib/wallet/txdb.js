--- conflicted
+++ resolved
@@ -828,20 +828,6 @@
       const nameHash = covenant.getHash(0);
       const key = layout.o.encode(nameHash);
       const hash = await this.bucket.get(key);
-<<<<<<< HEAD
-
-      // Allow a double open if previous auction period has expired
-      // this is not a complete check for name availability or status!
-      if (hash) {
-        const names = this.wdb.network.names;
-        const period = names.biddingPeriod + names.revealPeriod;
-        const oldTX = await this.getTX(hash);
-        if (oldTX.height !== -1 && oldTX.height + period < this.wdb.height) {
-          return false;
-        } else {
-          return true;
-        }
-=======
 
       // Allow a double open if previous auction period has expired
       // this is not a complete check for name availability or status!
@@ -853,7 +839,6 @@
           return false;
 
         return true;
->>>>>>> 9acf5e43
       }
     }
 
