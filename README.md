# HSD

[![Build Status][circleci-status-img]][circleci-status-url]
[![Coverage Status][coverage-status-img]][coverage-status-url]

**HSD** is an implementation of the [Handshake][handshake] Protocol.

## Testnet

Testnet4 is officially dead; breaking changes have landed on `master`.
We recommend using `regtest` or `simnet`. However, some community members
are keeping testnet4 alive. Use the branch `testnet4-stable` to connect.

## Install

`hsd` requires Node.js v10 or higher

```
$ git clone git://github.com/handshake-org/hsd.git
$ cd hsd
$ npm install --production
$ ./bin/hsd
```

`node-gyp` is used to compile native code and requires
Python 2.7. If your machine natively supports Python 3,
configure `npm` using the command:

```
$ npm config set python /path/to/executable/python2.7
```

You can determine the native version of Python using:

```
$ python --version
```

See the [node-gyp](https://github.com/nodejs/node-gyp) documentation for more information.

## Documentation

- Documentation Site: [https://handshake-org.github.io](https://handshake-org.github.io)
- API Docs: [https://handshake-org.github.io/api-docs/index.html](https://handshake-org.github.io/api-docs/index.html)
- JSDoc: [https://handshake-org.github.io/docs](https://handshake-org.github.io/docs)

<<<<<<< HEAD
## Testnet

Testnet4 is running as of April 3rd, 2019.

Testnet4 seed nodes (`pubkey@ip`):

- `aoihqqagbhzz6wxg43itefqvmgda4uwtky362p22kbimcyg5fdp54@172.104.214.189`
- `ajdzrpoxsusaw4ixq4ttibxxsuh5fkkduc5qszyboidif2z25i362@173.255.209.126`
- `ajk57wutnhfdzvqwqrgab3wwh4wxoqgnkz4avbln54pgj5jwefcts@172.104.177.177`
- `am2lsmbzzxncaptqjo22jay3mztfwl33bxhkp7icfx7kmi5rvjaic@139.162.183.168`

Testnet4 public DNS servers:

- 172.104.214.189 - Recursive Server 1.
- 173.255.209.126 - Authoritative Server 1.
- 172.104.177.177 - Recursive Server 2.
- 139.162.183.168 - Authoritative Server 2.
- 74.207.247.120 - Recursive Server 3 ([hnsd] nameserver)
- 45.79.134.225 - Authoritative Server 3 ([hnsd] nameserver)

Example:

``` bash
$ dig @172.104.214.189 google.com A +short
172.217.0.46
```

``` bash
$ dig @173.255.209.126 com NS
...
;; AUTHORITY SECTION:
com.                    86400   IN      NS      a.gtld-servers.net.
com.                    86400   IN      NS      b.gtld-servers.net.
com.                    86400   IN      NS      c.gtld-servers.net.
...
```

=======
>>>>>>> 8252c97e
## Quickstart

### Unbound support

HSD currently has a built-in recursive resolver written in javascript, however,
for the best performance and best DNS conformance, HSD also includes native
bindings to `libunbound` -- to make use of this, be sure to have [unbound]
installed on your system _before_ installing `hsd`.

### Booting with a local recursive and authoritative nameserver

By default HSD will listen on an authoritative and recursive nameserver (ports
`15359` and `15360` respectively). To configure this:

``` bash
# Have the authoritative server listen on port 5300.
$ hsd --ns-port 5300

# Have the recursive server listen on port 53.
$ hsd --rs-host 0.0.0.0 --rs-port 53 # Warning: public!
```

Your localhost should now be diggable:

``` bash
$ dig @127.0.0.1 www.ietf.org +dnssec
$ dig @127.0.0.1 -p 5300 org +dnssec
```

### Accepting Inbound

To accept inbound connections, add the `--listen` flag.

```
$ hsd --listen --max-inbound=20
```

### Mining

To mine with a CPU, HSD should be used in combination with [hs-client].

``` bash
# To boot and listen publicly on the HTTP server...
# Optionally pass in a custom coinbase address.
$ hsd --http-host '::' --api-key 'hunter2' \
  --coinbase-address 'ts1qsu62stru80svj5xk6mescy65v0lhg8xxtweqsr'
```

Once HSD is running, we can use [hs-client] to activate the miner
using the `setgenerate` RPC.

``` bash
$ hsd-rpc --http-host 'my-ip-address' \
  --api-key 'hunter2' setgenerate true 1
```

### Airdrop & Faucet

Testnet3 now implements a decentralized airdrop & faucet for open source
developers. See [hs-airdrop][airdrop] for instructions on how to redeem coins.

### Auctions

First we should look at the current status of a name we want.

``` bash
$ hsd-rpc getnameinfo handshake
```

Once we know the name is available, we can send an "open transaction", this is
necessary to start the bidding process. After an open transaction is mined,
there is a short delay before bidding begins. This delay is necessary to ensure
the auction's state is inserted into the [urkel] tree.

``` bash
# Attempt to open bidding for `handshake`.
$ hsw-rpc sendopen handshake
```

Using `getnameinfo` we can check to see when bidding will begin. Once the
auction enters the bidding state, we can send a bid, with a lockup-value to
conceal our true bid.

``` bash
# Send a bid of 5 coins, with a lockup value of 10 coins.
# These units are in HNS (1 HNS = 1,000,000 dollarydoos).
$ hsw-rpc sendbid handshake 5 10
```

After the appropriate amount of time has passed, (1 day in the case of
testnet), we should reveal our bid.

``` bash
# Reveal our bid for `handshake`.
$ hsw-rpc sendreveal handshake
```

We can continue monitoring the status, now with the wallet's version of
getnameinfo:

``` bash
$ hsw-rpc getnameinfo handshake
# To see other bids and reveals
$ hsw-rpc getauctioninfo handshake
```

If we end up losing, we can redeem our money from the covenant with
`$ hsw-rpc sendredeem handshake`.

If we won, we can now register and update the name using `sendupdate`.

``` bash
$ hsw-rpc sendupdate handshake \
  '{"ttl":172800,"ns":["ns1.example.com.@1.2.3.4"]}'
```

Note that the `ns` field's `domain@ip` format symbolizes glue.

Expiration on testnet is around 30 days, so be sure to send a renewal soon!

``` bash
$ hsw-rpc sendrenewal handshake
```

### RPC Calls

Several RPC calls have been exposed in addition to the standard bitcoind-style
RPC.

#### Node Calls

All node calls should be made with `$ hsd-rpc [call] [arguments...]`.

- `getnames` - List all names (debugging).
- `getnameinfo [name]` - Returns name and auction status.
- `getnameresource [name]` - Returns parsed DNS-style resource.
- `getnameproof [name]` - Returns a JSON-ified [urkel] proof of a name.
- `getnamebyhash [hex-hash]` - Returns the name hash preimage.
- `sendrawclaim [base64-string]` - Send a raw serialized claim.
- `grindname [size]` - Grind a name which satisifies the rollout.
- `sendrawairdrop [base64-string]` - Send a raw serialized [airdrop] proof.

#### Wallet Calls

All wallet calls should be made with `$ hsw-rpc [call] [arguments...]`.

- `getbids [name] [own]` - List own bids on a name.
- `getreveals [name] [own]` - List own reveals on a name.
- `getnames` - List all watched names and their statuses.
- `getnameinfo [name]` - Returns name info, similar to the node call above.
- `getauctioninfo [name]` - Returns auction info, along with all bids and
  reveals.
- `getnameresource [name]` - Returns parsed DNS-style resource.
- `getnamebyhash [hex-hash]` - Returns the name hash preimage.
- `createclaim [name]` - Create a to-be-signed claim.
- `sendclaim [name]` - Claim a name by publishing a DNSSEC ownership proof.
- `sendopen [name]` - Open an auction.
- `sendbid [name] [bid-value] [lockup-value]` - Bid on a name.
- `sendreveal [name]` - Reveal bids for name.
- `sendredeem [name]` - Redeem reveals in the case of an auction loss.
- `sendupdate [name] [json-data]` - Register or update a name.
- `sendrenewal [name]` - Renew a name.
- `sendtransfer [name] [address]` - Transfer name to another address.
- `sendcancel [name]` - Cancel an in-progress transfer.
- `sendfinalize [name]` - Finalize a transfer.
- `sendrevoke [name]` - Revoke a name.
- `importnonce [name] [address] [bid-value]` - Deterministically regenerate a
  bid's nonce.

### Claiming a name

If you own a name in the existing root zone or the Alexa top 100k, your name is
waiting for you on the blockchain. You are able to claim it by publishing a
_DNSSEC ownership proof_ -- a cryptographic proof that you own the name on
ICANN's system.

Your name _must_ have a valid DNSSEC setup in order for the claim to be
created. If you do not have DNSSEC set up, don't worry -- you can set it up
_after_ the handshake blockchain launches and proofs will still be accepted
retroactively. Here's some useful guides for setting DNSSEC up on popular DNS
services:

- Namecheap: https://www.namecheap.com/support/knowledgebase/subcategory.aspx/2232/dnssec
- GoDaddy: https://www.godaddy.com/help/dnssec-faq-6135
- Gandi: https://wiki.gandi.net/en/domains/dnssec
- Name.com: https://www.name.com/support/articles/205439058-Managing-DNSSEC
- Hover: https://help.hover.com/hc/en-us/articles/217281647-Understanding-and-managing-DNSSEC
- Cloudflare: https://support.cloudflare.com/hc/en-us/articles/209114378

If you run your own nameserver, you're going to need some tools for managing
keys and signing your zonefile. BIND has a number of command-line tools for
accomplishing this:

- https://linux.die.net/man/8/dnssec-keygen
- https://linux.die.net/man/8/dnssec-dsfromkey
- https://linux.die.net/man/8/dnssec-signzone

---

First, we need to create a TXT record which we will sign in our zone (say we
own example.com for instance):

``` bash
$ hsw-rpc createclaim example
{
  "name": "example",
  "target": "example.com.",
  "value": 1133761643,
  "size": 3583,
  "fee": 17900,
  "address": "ts1qd6u7vhu084494kf9cejkp4qel69vsk82takamu",
  "txt": "hns-testnet:aakbvmygsp7rrhmsauhwlnwx6srd5m2v4m3p3eidadl5yn2f"
}
```

The `txt` field is what we need: it includes a commitment to a handshake
address we want the name to be associated with, along with a fee that we're
willing to pay the miner to mine our claim. This TXT record must be added to
our name's zone file and signed:

``` zone
...
example.com. 1800 IN TXT "hns-testnet:aakbvmygsp7rrhmsauhwlnwx6srd5m2v4m3p3eidadl5yn2f"
example.com. 1800 IN RRSIG TXT 5 2 1800 20190615140933 20180615131108 ...
```

The RR name of the TXT record (`example.com.` in this case) _must_ be equal
to the name shown in the `target` field output by `createclaim` (note: case
insensitive). Note that DNSSEC ownership proofs are a stricter subset of DNSSEC
proofs: your parent zones must operate through a series of typical `DS->DNSKEY`
referrals. No CNAMEs or wildcards are allowed, and each label separation (`.`)
must behave like a zone cut (with an appropriate child zone referral).

The ZSK which signs our TXT record must be signed by our zone's KSK. As per the
typical DNSSEC setup, our zone's KSK must be committed as a DS record in the
parent zone.

The final proof is an aggregation of all signed DNS referrals plus our signed
TXT record ([example here][proof]).

Once our proof is published on the DNS layer, we can use `sendclaim` to crawl
the relevant zones and create the proof.

``` bash
$ hsw-rpc sendclaim example
```

This will create and broadcast the proof to all of your peers, ultimately
ending up in a miner's mempool. Your claim should be mined within 5-20 minutes.
Once mined, you must wait several blocks before your claim is considered
"mature".

Once the claim has reached maturity, you are able to bypass the auction process
by calling `sendupdate` on your claimed name.

``` bash
$ hsw-rpc sendupdate example \
  '{"ttl":3600,"canonical":"icanhazip.com."}'
```

#### Creating a proof by hand

If you already have DNSSEC setup, you can avoid publishing a TXT record
publicly by creating the proof locally. This requires that you have direct
access to your zone-signing keys. The private keys themselves must be stored in
BIND's private key format and naming convention.

We use [bns] for this task, which includes a command-line tool for creating
ownership proofs.

``` bash
$ npm install bns
$ bns-prove -b -K /path/to/keys example.com. \
  'hns-testnet:aakbvmygsp7rrhmsauhwlnwx6srd5m2v4m3p3eidadl5yn2f'
```

The above will output a base64 string which can then be passed to the RPC:

``` bash
$ hsd-rpc sendrawclaim 'base64-string'
```

## Support

Join us on [freenode][freenode] in the [#handshake][irc] channel.

## Disclaimer

HSD does not guarantee you against theft or lost funds due to bugs, mishaps,
or your own incompetence. You and you alone are responsible for securing your
money.

## Contribution and License Agreement

If you contribute code to this project, you are implicitly allowing your code
to be distributed under the MIT license. You are also implicitly verifying that
all code is your original work. `</legalese>`

## License

MIT License.

### Bcoin

- Copyright (c) 2014-2015, Fedor Indutny (https://github.com/indutny)
- Copyright (c) 2014-2018, Christopher Jeffrey (https://github.com/chjj)
- Copyright (c) 2014-2018, Bcoin Contributors (https://github.com/bcoin-org)

### HSD

- Copyright (c) 2017-2018, Christopher Jeffrey (https://github.com/chjj)
- Copyright (c) 2018, Handshake Contributors (https://github.com/handshake-org)

See LICENSE for more info.

[handshake]: https://handshake.org/
[freenode]: https://freenode.net/
[irc]: irc://irc.freenode.net/handshake
[hnsd]: https://github.com/handshake-org/hnsd
[hs-miner]: https://github.com/handshake-org/hs-miner
[hs-client]: https://github.com/handshake-org/hs-client
[urkel]: https://github.com/handshake-org/urkel
[bns]: https://github.com/chjj/bns
[proof]: https://github.com/handshake-org/hsd/blob/master/test/data/ownership-cloudflare.zone
[unbound]: https://www.nlnetlabs.nl/projects/unbound/download/
[hnsd]: https://github.com/handshake-org/hnsd
[airdrop]: https://github.com/handshake-org/hs-airdrop
[coverage-status-img]: https://codecov.io/gh/handshake-org/hsd/badge.svg?branch=master
[coverage-status-url]: https://codecov.io/gh/handshake-org/hsd?branch=master
[circleci-status-img]: https://circleci.com/gh/handshake-org/hsd/tree/master.svg?style=shield
[circleci-status-url]: https://circleci.com/gh/handshake-org/hsd/tree/master<|MERGE_RESOLUTION|>--- conflicted
+++ resolved
@@ -44,46 +44,6 @@
 - API Docs: [https://handshake-org.github.io/api-docs/index.html](https://handshake-org.github.io/api-docs/index.html)
 - JSDoc: [https://handshake-org.github.io/docs](https://handshake-org.github.io/docs)
 
-<<<<<<< HEAD
-## Testnet
-
-Testnet4 is running as of April 3rd, 2019.
-
-Testnet4 seed nodes (`pubkey@ip`):
-
-- `aoihqqagbhzz6wxg43itefqvmgda4uwtky362p22kbimcyg5fdp54@172.104.214.189`
-- `ajdzrpoxsusaw4ixq4ttibxxsuh5fkkduc5qszyboidif2z25i362@173.255.209.126`
-- `ajk57wutnhfdzvqwqrgab3wwh4wxoqgnkz4avbln54pgj5jwefcts@172.104.177.177`
-- `am2lsmbzzxncaptqjo22jay3mztfwl33bxhkp7icfx7kmi5rvjaic@139.162.183.168`
-
-Testnet4 public DNS servers:
-
-- 172.104.214.189 - Recursive Server 1.
-- 173.255.209.126 - Authoritative Server 1.
-- 172.104.177.177 - Recursive Server 2.
-- 139.162.183.168 - Authoritative Server 2.
-- 74.207.247.120 - Recursive Server 3 ([hnsd] nameserver)
-- 45.79.134.225 - Authoritative Server 3 ([hnsd] nameserver)
-
-Example:
-
-``` bash
-$ dig @172.104.214.189 google.com A +short
-172.217.0.46
-```
-
-``` bash
-$ dig @173.255.209.126 com NS
-...
-;; AUTHORITY SECTION:
-com.                    86400   IN      NS      a.gtld-servers.net.
-com.                    86400   IN      NS      b.gtld-servers.net.
-com.                    86400   IN      NS      c.gtld-servers.net.
-...
-```
-
-=======
->>>>>>> 8252c97e
 ## Quickstart
 
 ### Unbound support
